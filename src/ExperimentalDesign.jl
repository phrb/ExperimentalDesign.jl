--- conflicted
+++ resolved
@@ -17,13 +17,9 @@
 # Types
 
 export    AbstractDesign,   AbstractScreeningDesign,    AbstractFactorialDesign,
-<<<<<<< HEAD
-    AbstractOptimalDesign,  PlackettBurman, FullFactorial,  FractionalFactorial,
-    OptimalDesign, DesignDistribution, CategoricalFactor, RandomLHCDesign, OptimLHCDesign
-=======
-    AbstractOptimalDesign,  PlackettBurman, FullFactorial,  FractionalFactorial2Level,
-    OptimalDesign, DesignDistribution, CategoricalFactor
->>>>>>> 5cdd4dba
+    AbstractOptimalDesign,  PlackettBurman, FullFactorial, FractionalFactorial,
+    FractionalFactorial2Level, OptimalDesign, DesignDistribution, CategoricalFactor,
+    OptimLHCDesign
 
 # Methods
 
